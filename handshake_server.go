// Copyright 2009 The Go Authors. All rights reserved.
// Use of this source code is governed by a BSD-style
// license that can be found in the LICENSE file.

package tls

import (
	"crypto"
	"crypto/ecdsa"
	"crypto/rsa"
	"crypto/subtle"
	"crypto/x509"
	"encoding/asn1"
	"errors"
	"fmt"
	"io"
	"sync/atomic"
)

type Committer interface {
	Commit() error
}

// serverHandshakeState contains details of a server handshake in progress.
// It's discarded once the handshake has completed.
type serverHandshakeState struct {
	c                     *Conn
	suite                 *cipherSuite
	masterSecret          []byte
	cachedClientHelloInfo *ClientHelloInfo
	clientHello           *clientHelloMsg
	cert                  *Certificate

	// TLS 1.0-1.2 fields
	hello           *serverHelloMsg
	ellipticOk      bool
	ecdsaOk         bool
	rsaDecryptOk    bool
	rsaSignOk       bool
	sessionState    *sessionState
	finishedHash    finishedHash
	certsFromClient [][]byte

	// TLS 1.3 fields
	hello13           *serverHelloMsg13
	hello13Enc        *encryptedExtensionsMsg
	keySchedule       *keySchedule13
	clientFinishedKey []byte
	hsClientCipher    interface{}
	appClientCipher   interface{}
}

// serverHandshake performs a TLS handshake as a server.
// c.out.Mutex <= L; c.handshakeMutex <= L.
func (c *Conn) serverHandshake() error {
	// If this is the first server handshake, we generate a random key to
	// encrypt the tickets with.
	c.config.serverInitOnce.Do(func() { c.config.serverInit(nil) })

	hs := serverHandshakeState{
		c: c,
	}
	c.in.traceErr = hs.traceErr
	c.out.traceErr = hs.traceErr
	isResume, err := hs.readClientHello()
	if err != nil {
		return err
	}

	// For an overview of TLS handshaking, see https://tools.ietf.org/html/rfc5246#section-7.3
	// and https://tools.ietf.org/html/draft-ietf-tls-tls13-18#section-2
	c.buffering = true
	if hs.hello13 != nil {
		if err := hs.doTLS13Handshake(); err != nil {
			return err
		}
		if _, err := c.flush(); err != nil {
			return err
		}
		c.hs = &hs
		c.handshakeComplete = true
		return nil
	} else if isResume {
		// The client has included a session ticket and so we do an abbreviated handshake.
		if err := hs.doResumeHandshake(); err != nil {
			return err
		}
		if err := hs.establishKeys(); err != nil {
			return err
		}
		// ticketSupported is set in a resumption handshake if the
		// ticket from the client was encrypted with an old session
		// ticket key and thus a refreshed ticket should be sent.
		if hs.hello.ticketSupported {
			if err := hs.sendSessionTicket(); err != nil {
				return err
			}
		}
		if err := hs.sendFinished(c.serverFinished[:]); err != nil {
			return err
		}
		if _, err := c.flush(); err != nil {
			return err
		}
		c.clientFinishedIsFirst = false
		if err := hs.readFinished(nil); err != nil {
			return err
		}
		c.didResume = true
	} else {
		// The client didn't include a session ticket, or it wasn't
		// valid so we do a full handshake.
		if err := hs.doFullHandshake(); err != nil {
			return err
		}
		if err := hs.establishKeys(); err != nil {
			return err
		}
		if err := hs.readFinished(c.clientFinished[:]); err != nil {
			return err
		}
		c.clientFinishedIsFirst = true
		c.buffering = true
		if err := hs.sendSessionTicket(); err != nil {
			return err
		}
		if err := hs.sendFinished(nil); err != nil {
			return err
		}
		if _, err := c.flush(); err != nil {
			return err
		}
	}
	if c.hand.Len() > 0 {
		return c.sendAlert(alertUnexpectedMessage)
	}
	c.phase = handshakeConfirmed
	atomic.StoreInt32(&c.handshakeConfirmed, 1)
	c.handshakeComplete = true

	return nil
}

// readClientHello reads a ClientHello message from the client and decides
// whether we will perform session resumption.
func (hs *serverHandshakeState) readClientHello() (isResume bool, err error) {
	c := hs.c

	msg, err := c.readHandshake()
	if err != nil {
		return false, err
	}
	var ok bool
	hs.clientHello, ok = msg.(*clientHelloMsg)
	if !ok {
		c.sendAlert(alertUnexpectedMessage)
		return false, unexpectedMessageError(hs.clientHello, msg)
	}

	if c.config.GetConfigForClient != nil {
		if newConfig, err := c.config.GetConfigForClient(hs.clientHelloInfo()); err != nil {
			c.out.traceErr, c.in.traceErr = nil, nil // disable tracing
			c.sendAlert(alertInternalError)
			return false, err
		} else if newConfig != nil {
			newConfig.serverInitOnce.Do(func() { newConfig.serverInit(c.config) })
			c.config = newConfig
		}
	}

	var keyShares []CurveID
	for _, ks := range hs.clientHello.keyShares {
		keyShares = append(keyShares, ks.group)
	}

	if hs.clientHello.supportedVersions != nil {
		c.vers, ok = c.config.pickVersion(hs.clientHello.supportedVersions)
		if !ok {
			c.sendAlert(alertProtocolVersion)
			return false, fmt.Errorf("tls: none of the client versions (%x) are supported", hs.clientHello.supportedVersions)
		}
	} else {
		c.vers, ok = c.config.mutualVersion(hs.clientHello.vers)
		if !ok {
			c.sendAlert(alertProtocolVersion)
			return false, fmt.Errorf("tls: client offered an unsupported, maximum protocol version of %x", hs.clientHello.vers)
		}
	}
	c.haveVers = true

	preferredCurves := c.config.curvePreferences()
Curves:
	for _, curve := range hs.clientHello.supportedCurves {
		for _, supported := range preferredCurves {
			if supported == curve {
				hs.ellipticOk = true
				break Curves
			}
		}
	}

	// If present, the supported points extension must include uncompressed.
	// Can be absent. This behavior mirrors BoringSSL.
	if hs.clientHello.supportedPoints != nil {
		supportedPointFormat := false
		for _, pointFormat := range hs.clientHello.supportedPoints {
			if pointFormat == pointFormatUncompressed {
				supportedPointFormat = true
				break
			}
		}
		if !supportedPointFormat {
			c.sendAlert(alertHandshakeFailure)
			return false, errors.New("tls: client does not support uncompressed points")
		}
	}

	foundCompression := false
	// We only support null compression, so check that the client offered it.
	for _, compression := range hs.clientHello.compressionMethods {
		if compression == compressionNone {
			foundCompression = true
			break
		}
	}

	if !foundCompression {
		c.sendAlert(alertIllegalParameter)
		return false, errors.New("tls: client does not support uncompressed connections")
	}
	if len(hs.clientHello.compressionMethods) != 1 && c.vers >= VersionTLS13 {
		c.sendAlert(alertIllegalParameter)
		return false, errors.New("tls: 1.3 client offered compression")
	}

	if len(hs.clientHello.secureRenegotiation) != 0 {
		c.sendAlert(alertHandshakeFailure)
		return false, errors.New("tls: initial handshake had non-empty renegotiation extension")
	}

	if c.vers < VersionTLS13 {
		hs.hello = new(serverHelloMsg)
		hs.hello.vers = c.vers
		hs.hello.random = make([]byte, 32)
		_, err = io.ReadFull(c.config.rand(), hs.hello.random)
		if err != nil {
			c.sendAlert(alertInternalError)
			return false, err
		}
		hs.hello.secureRenegotiationSupported = hs.clientHello.secureRenegotiationSupported
		hs.hello.compressionMethod = compressionNone
	} else {
		hs.hello13 = new(serverHelloMsg13)
		hs.hello13Enc = new(encryptedExtensionsMsg)
		hs.hello13.vers = c.vers
		hs.hello13.random = make([]byte, 32)
		_, err = io.ReadFull(c.config.rand(), hs.hello13.random)
		if err != nil {
			c.sendAlert(alertInternalError)
			return false, err
		}
	}

	if len(hs.clientHello.serverName) > 0 {
		c.serverName = hs.clientHello.serverName
	}

	if len(hs.clientHello.alpnProtocols) > 0 {
		if selectedProto, fallback := mutualProtocol(hs.clientHello.alpnProtocols, c.config.NextProtos); !fallback {
			if hs.hello != nil {
				hs.hello.alpnProtocol = selectedProto
			} else {
				hs.hello13Enc.alpnProtocol = selectedProto
			}
			c.clientProtocol = selectedProto
		}
	} else {
		// Although sending an empty NPN extension is reasonable, Firefox has
		// had a bug around this. Best to send nothing at all if
		// c.config.NextProtos is empty. See
		// https://golang.org/issue/5445.
		if hs.clientHello.nextProtoNeg && len(c.config.NextProtos) > 0 && c.vers < VersionTLS13 {
			hs.hello.nextProtoNeg = true
			hs.hello.nextProtos = c.config.NextProtos
		}
	}

	hs.cert, err = c.config.getCertificate(hs.clientHelloInfo())
	if err != nil {
		c.sendAlert(alertInternalError)
		return false, err
	}
	if hs.clientHello.scts && hs.hello != nil {
		hs.hello.scts = hs.cert.SignedCertificateTimestamps
	}

	if priv, ok := hs.cert.PrivateKey.(crypto.Signer); ok {
		switch priv.Public().(type) {
		case *ecdsa.PublicKey:
			hs.ecdsaOk = true
		case *rsa.PublicKey:
			hs.rsaSignOk = true
		default:
			c.sendAlert(alertInternalError)
			return false, fmt.Errorf("tls: unsupported signing key type (%T)", priv.Public())
		}
	}
	if priv, ok := hs.cert.PrivateKey.(crypto.Decrypter); ok {
		switch priv.Public().(type) {
		case *rsa.PublicKey:
			hs.rsaDecryptOk = true
		default:
			c.sendAlert(alertInternalError)
			return false, fmt.Errorf("tls: unsupported decryption key type (%T)", priv.Public())
		}
	}

	if c.vers != VersionTLS13 && hs.checkForResumption() {
		return true, nil
	}

	var preferenceList, supportedList []uint16
	if c.config.PreferServerCipherSuites {
		preferenceList = c.config.cipherSuites()
		supportedList = hs.clientHello.cipherSuites
	} else {
		preferenceList = hs.clientHello.cipherSuites
		supportedList = c.config.cipherSuites()
	}

	for _, id := range preferenceList {
		if hs.setCipherSuite(id, supportedList, c.vers) {
			break
		}
	}

	if hs.suite == nil {
		c.sendAlert(alertHandshakeFailure)
		return false, errors.New("tls: no cipher suite supported by both client and server")
	}

	// See https://tools.ietf.org/html/rfc7507.
	for _, id := range hs.clientHello.cipherSuites {
		if id == TLS_FALLBACK_SCSV {
			// The client is doing a fallback connection.
			if c.vers < c.config.maxVersion() {
				c.sendAlert(alertInappropriateFallback)
				return false, errors.New("tls: client using inappropriate protocol fallback")
			}
			break
		}
	}

	return false, nil
}

// checkForResumption reports whether we should perform resumption on this connection.
func (hs *serverHandshakeState) checkForResumption() bool {
	c := hs.c

	if c.config.SessionTicketsDisabled {
		return false
	}

	sessionTicket := append([]uint8{}, hs.clientHello.sessionTicket...)
	serializedState, usedOldKey := c.decryptTicket(sessionTicket)
	hs.sessionState = &sessionState{usedOldKey: usedOldKey}
	if hs.sessionState.unmarshal(serializedState) != alertSuccess {
		return false
	}

	// Never resume a session for a different TLS version.
	if c.vers != hs.sessionState.vers {
		return false
	}

	cipherSuiteOk := false
	// Check that the client is still offering the ciphersuite in the session.
	for _, id := range hs.clientHello.cipherSuites {
		if id == hs.sessionState.cipherSuite {
			cipherSuiteOk = true
			break
		}
	}
	if !cipherSuiteOk {
		return false
	}

	// Check that we also support the ciphersuite from the session.
	if !hs.setCipherSuite(hs.sessionState.cipherSuite, c.config.cipherSuites(), hs.sessionState.vers) {
		return false
	}

	sessionHasClientCerts := len(hs.sessionState.certificates) != 0
	needClientCerts := c.config.ClientAuth == RequireAnyClientCert || c.config.ClientAuth == RequireAndVerifyClientCert
	if needClientCerts && !sessionHasClientCerts {
		return false
	}
	if sessionHasClientCerts && c.config.ClientAuth == NoClientCert {
		return false
	}

	return true
}

func (hs *serverHandshakeState) doResumeHandshake() error {
	c := hs.c

	hs.hello.cipherSuite = hs.suite.id
	// We echo the client's session ID in the ServerHello to let it know
	// that we're doing a resumption.
	hs.hello.sessionId = hs.clientHello.sessionId
	hs.hello.ticketSupported = hs.sessionState.usedOldKey
	hs.finishedHash = newFinishedHash(c.vers, hs.suite)
	hs.finishedHash.discardHandshakeBuffer()
	hs.finishedHash.Write(hs.clientHello.marshal())
	hs.finishedHash.Write(hs.hello.marshal())
	if _, err := c.writeRecord(recordTypeHandshake, hs.hello.marshal()); err != nil {
		return err
	}

	if len(hs.sessionState.certificates) > 0 {
		if _, err := hs.processCertsFromClient(hs.sessionState.certificates); err != nil {
			return err
		}
	}

	hs.masterSecret = hs.sessionState.masterSecret

	return nil
}

func (hs *serverHandshakeState) doFullHandshake() error {
	c := hs.c

	if hs.clientHello.ocspStapling && len(hs.cert.OCSPStaple) > 0 {
		hs.hello.ocspStapling = true
	}

	hs.hello.ticketSupported = hs.clientHello.ticketSupported && !c.config.SessionTicketsDisabled
	hs.hello.cipherSuite = hs.suite.id

	hs.finishedHash = newFinishedHash(hs.c.vers, hs.suite)
	if c.config.ClientAuth == NoClientCert {
		// No need to keep a full record of the handshake if client
		// certificates won't be used.
		hs.finishedHash.discardHandshakeBuffer()
	}
	hs.finishedHash.Write(hs.clientHello.marshal())
	hs.finishedHash.Write(hs.hello.marshal())
	if _, err := c.writeRecord(recordTypeHandshake, hs.hello.marshal()); err != nil {
		return err
	}

	certMsg := new(certificateMsg)
	certMsg.certificates = hs.cert.Certificate
	hs.finishedHash.Write(certMsg.marshal())
	if _, err := c.writeRecord(recordTypeHandshake, certMsg.marshal()); err != nil {
		return err
	}

	if hs.hello.ocspStapling {
		certStatus := new(certificateStatusMsg)
		certStatus.statusType = statusTypeOCSP
		certStatus.response = hs.cert.OCSPStaple
		hs.finishedHash.Write(certStatus.marshal())
		if _, err := c.writeRecord(recordTypeHandshake, certStatus.marshal()); err != nil {
			return err
		}
	}

	keyAgreement := hs.suite.ka(c.vers)
	skx, err := keyAgreement.generateServerKeyExchange(c.config, hs.cert, hs.clientHello, hs.hello)
	if err != nil {
		c.sendAlert(alertHandshakeFailure)
		return err
	}
	if skx != nil {
		hs.finishedHash.Write(skx.marshal())
		if _, err := c.writeRecord(recordTypeHandshake, skx.marshal()); err != nil {
			return err
		}
	}

	if c.config.ClientAuth >= RequestClientCert {
		// Request a client certificate
		certReq := new(certificateRequestMsg)
		certReq.certificateTypes = []byte{
			byte(certTypeRSASign),
			byte(certTypeECDSASign),
		}
		if c.vers >= VersionTLS12 {
			certReq.hasSignatureAndHash = true
			certReq.supportedSignatureAlgorithms = supportedSignatureAlgorithms
		}

		// An empty list of certificateAuthorities signals to
		// the client that it may send any certificate in response
		// to our request. When we know the CAs we trust, then
		// we can send them down, so that the client can choose
		// an appropriate certificate to give to us.
		if c.config.ClientCAs != nil {
			certReq.certificateAuthorities = c.config.ClientCAs.Subjects()
		}
		hs.finishedHash.Write(certReq.marshal())
		if _, err := c.writeRecord(recordTypeHandshake, certReq.marshal()); err != nil {
			return err
		}
	}

	helloDone := new(serverHelloDoneMsg)
	hs.finishedHash.Write(helloDone.marshal())
	if _, err := c.writeRecord(recordTypeHandshake, helloDone.marshal()); err != nil {
		return err
	}

	if _, err := c.flush(); err != nil {
		return err
	}

	var pub crypto.PublicKey // public key for client auth, if any

	msg, err := c.readHandshake()
	if err != nil {
		return err
	}

	var ok bool
	// If we requested a client certificate, then the client must send a
	// certificate message, even if it's empty.
	if c.config.ClientAuth >= RequestClientCert {
		if certMsg, ok = msg.(*certificateMsg); !ok {
			c.sendAlert(alertUnexpectedMessage)
			return unexpectedMessageError(certMsg, msg)
		}
		hs.finishedHash.Write(certMsg.marshal())

		if len(certMsg.certificates) == 0 {
			// The client didn't actually send a certificate
			switch c.config.ClientAuth {
			case RequireAnyClientCert, RequireAndVerifyClientCert:
				c.sendAlert(alertBadCertificate)
				return errors.New("tls: client didn't provide a certificate")
			}
		}

		pub, err = hs.processCertsFromClient(certMsg.certificates)
		if err != nil {
			return err
		}

		msg, err = c.readHandshake()
		if err != nil {
			return err
		}
	}

	// Get client key exchange
	ckx, ok := msg.(*clientKeyExchangeMsg)
	if !ok {
		c.sendAlert(alertUnexpectedMessage)
		return unexpectedMessageError(ckx, msg)
	}
	hs.finishedHash.Write(ckx.marshal())

	preMasterSecret, err := keyAgreement.processClientKeyExchange(c.config, hs.cert, ckx, c.vers)
	if err != nil {
		if err == errClientKeyExchange {
			c.sendAlert(alertDecodeError)
		} else {
			c.sendAlert(alertInternalError)
		}
		return err
	}
	hs.masterSecret = masterFromPreMasterSecret(c.vers, hs.suite, preMasterSecret, hs.clientHello.random, hs.hello.random)
	if err := c.config.writeKeyLog("CLIENT_RANDOM", hs.clientHello.random, hs.masterSecret); err != nil {
		c.sendAlert(alertInternalError)
		return err
	}

	// If we received a client cert in response to our certificate request message,
	// the client will send us a certificateVerifyMsg immediately after the
	// clientKeyExchangeMsg. This message is a digest of all preceding
	// handshake-layer messages that is signed using the private key corresponding
	// to the client's certificate. This allows us to verify that the client is in
	// possession of the private key of the certificate.
	if len(c.peerCertificates) > 0 {
		msg, err = c.readHandshake()
		if err != nil {
			return err
		}
		certVerify, ok := msg.(*certificateVerifyMsg)
		if !ok {
			c.sendAlert(alertUnexpectedMessage)
			return unexpectedMessageError(certVerify, msg)
		}

		// Determine the signature type.
		var signatureAlgorithm SignatureScheme
		var sigType uint8
		if certVerify.hasSignatureAndHash {
			signatureAlgorithm = certVerify.signatureAlgorithm
			if !isSupportedSignatureAlgorithm(signatureAlgorithm, supportedSignatureAlgorithms) {
				return errors.New("tls: unsupported hash function for client certificate")
			}
			sigType = signatureFromSignatureScheme(signatureAlgorithm)
		} else {
			// Before TLS 1.2 the signature algorithm was implicit
			// from the key type, and only one hash per signature
			// algorithm was possible. Leave signatureAlgorithm
			// unset.
			switch pub.(type) {
			case *ecdsa.PublicKey:
				sigType = signatureECDSA
			case *rsa.PublicKey:
				sigType = signatureRSA
			}
		}

		switch key := pub.(type) {
		case *ecdsa.PublicKey:
			if sigType != signatureECDSA {
				err = errors.New("tls: bad signature type for client's ECDSA certificate")
				break
			}
			ecdsaSig := new(ecdsaSignature)
			if _, err = asn1.Unmarshal(certVerify.signature, ecdsaSig); err != nil {
				break
			}
			if ecdsaSig.R.Sign() <= 0 || ecdsaSig.S.Sign() <= 0 {
				err = errors.New("tls: ECDSA signature contained zero or negative values")
				break
			}
			var digest []byte
			if digest, _, err = hs.finishedHash.hashForClientCertificate(sigType, signatureAlgorithm, hs.masterSecret); err != nil {
				break
			}
			if !ecdsa.Verify(key, digest, ecdsaSig.R, ecdsaSig.S) {
				err = errors.New("tls: ECDSA verification failure")
			}
		case *rsa.PublicKey:
			if sigType != signatureRSA {
				err = errors.New("tls: bad signature type for client's RSA certificate")
				break
			}
			var digest []byte
			var hashFunc crypto.Hash
			if digest, hashFunc, err = hs.finishedHash.hashForClientCertificate(sigType, signatureAlgorithm, hs.masterSecret); err != nil {
				break
			}
			err = rsa.VerifyPKCS1v15(key, hashFunc, digest, certVerify.signature)
		}
		if err != nil {
			c.sendAlert(alertBadCertificate)
			return errors.New("tls: could not validate signature of connection nonces: " + err.Error())
		}

		hs.finishedHash.Write(certVerify.marshal())
	}

	hs.finishedHash.discardHandshakeBuffer()

	return nil
}

func (hs *serverHandshakeState) establishKeys() error {
	c := hs.c

	clientMAC, serverMAC, clientKey, serverKey, clientIV, serverIV :=
		keysFromMasterSecret(c.vers, hs.suite, hs.masterSecret, hs.clientHello.random, hs.hello.random, hs.suite.macLen, hs.suite.keyLen, hs.suite.ivLen)

	var clientCipher, serverCipher interface{}
	var clientHash, serverHash macFunction

	if hs.suite.aead == nil {
		clientCipher = hs.suite.cipher(clientKey, clientIV, true /* for reading */)
		clientHash = hs.suite.mac(c.vers, clientMAC)
		serverCipher = hs.suite.cipher(serverKey, serverIV, false /* not for reading */)
		serverHash = hs.suite.mac(c.vers, serverMAC)
	} else {
		clientCipher = hs.suite.aead(clientKey, clientIV)
		serverCipher = hs.suite.aead(serverKey, serverIV)
	}

	c.in.prepareCipherSpec(c.vers, clientCipher, clientHash)
	c.out.prepareCipherSpec(c.vers, serverCipher, serverHash)

	return nil
}

func (hs *serverHandshakeState) readFinished(out []byte) error {
	c := hs.c

	c.readRecord(recordTypeChangeCipherSpec)
	if c.in.err != nil {
		return c.in.err
	}

	if hs.hello.nextProtoNeg {
		msg, err := c.readHandshake()
		if err != nil {
			return err
		}
		nextProto, ok := msg.(*nextProtoMsg)
		if !ok {
			c.sendAlert(alertUnexpectedMessage)
			return unexpectedMessageError(nextProto, msg)
		}
		hs.finishedHash.Write(nextProto.marshal())
		c.clientProtocol = nextProto.proto
	}

	msg, err := c.readHandshake()
	if err != nil {
		return err
	}
	clientFinished, ok := msg.(*finishedMsg)
	if !ok {
		c.sendAlert(alertUnexpectedMessage)
		return unexpectedMessageError(clientFinished, msg)
	}

	verify := hs.finishedHash.clientSum(hs.masterSecret)
	if len(verify) != len(clientFinished.verifyData) ||
		subtle.ConstantTimeCompare(verify, clientFinished.verifyData) != 1 {
		c.sendAlert(alertDecryptError)
		return errors.New("tls: client's Finished message is incorrect")
	}

	hs.finishedHash.Write(clientFinished.marshal())
	copy(out, verify)
	return nil
}

func (hs *serverHandshakeState) sendSessionTicket() error {
	if !hs.hello.ticketSupported {
		return nil
	}

	c := hs.c
	m := new(newSessionTicketMsg)

	var err error
	state := sessionState{
		vers:         c.vers,
		cipherSuite:  hs.suite.id,
		masterSecret: hs.masterSecret,
		certificates: hs.certsFromClient,
	}
	m.ticket, err = c.encryptTicket(state.marshal())
	if err != nil {
		return err
	}

	hs.finishedHash.Write(m.marshal())
	if _, err := c.writeRecord(recordTypeHandshake, m.marshal()); err != nil {
		return err
	}

	return nil
}

func (hs *serverHandshakeState) sendFinished(out []byte) error {
	c := hs.c

	if _, err := c.writeRecord(recordTypeChangeCipherSpec, []byte{1}); err != nil {
		return err
	}

	finished := new(finishedMsg)
	finished.verifyData = hs.finishedHash.serverSum(hs.masterSecret)
	hs.finishedHash.Write(finished.marshal())
	if _, err := c.writeRecord(recordTypeHandshake, finished.marshal()); err != nil {
		return err
	}

	c.cipherSuite = hs.suite.id
	copy(out, finished.verifyData)

	return nil
}

// processCertsFromClient takes a chain of client certificates either from a
// Certificates message or from a sessionState and verifies them. It returns
// the public key of the leaf certificate.
func (hs *serverHandshakeState) processCertsFromClient(certificates [][]byte) (crypto.PublicKey, error) {
	c := hs.c

	hs.certsFromClient = certificates
	certs := make([]*x509.Certificate, len(certificates))
	var err error
	for i, asn1Data := range certificates {
		if certs[i], err = x509.ParseCertificate(asn1Data); err != nil {
			c.sendAlert(alertBadCertificate)
			return nil, errors.New("tls: failed to parse client certificate: " + err.Error())
		}
	}

	if c.config.ClientAuth >= VerifyClientCertIfGiven && len(certs) > 0 {
		opts := x509.VerifyOptions{
			Roots:         c.config.ClientCAs,
			CurrentTime:   c.config.time(),
			Intermediates: x509.NewCertPool(),
			KeyUsages:     []x509.ExtKeyUsage{x509.ExtKeyUsageClientAuth},
		}

		for _, cert := range certs[1:] {
			opts.Intermediates.AddCert(cert)
		}

		chains, err := certs[0].Verify(opts)
		if err != nil {
			c.sendAlert(alertBadCertificate)
			return nil, errors.New("tls: failed to verify client's certificate: " + err.Error())
		}

		c.verifiedChains = chains
	}

	if c.config.VerifyPeerCertificate != nil {
		if err := c.config.VerifyPeerCertificate(certificates, c.verifiedChains); err != nil {
			c.sendAlert(alertBadCertificate)
			return nil, err
		}
	}

	if len(certs) == 0 {
		return nil, nil
	}

	var pub crypto.PublicKey
	switch key := certs[0].PublicKey.(type) {
	case *ecdsa.PublicKey, *rsa.PublicKey:
		pub = key
	default:
		c.sendAlert(alertUnsupportedCertificate)
		return nil, fmt.Errorf("tls: client's certificate contains an unsupported public key of type %T", certs[0].PublicKey)
	}
	c.peerCertificates = certs
	return pub, nil
}

// setCipherSuite sets a cipherSuite with the given id as the serverHandshakeState
// suite if that cipher suite is acceptable to use.
// It returns a bool indicating if the suite was set.
func (hs *serverHandshakeState) setCipherSuite(id uint16, supportedCipherSuites []uint16, version uint16) bool {
	for _, supported := range supportedCipherSuites {
		if id == supported {
			var candidate *cipherSuite

			for _, s := range cipherSuites {
				if s.id == id {
					candidate = s
					break
				}
			}
			if candidate == nil {
				continue
			}

			if version >= VersionTLS13 && candidate.flags&suiteTLS13 != 0 {
				hs.suite = candidate
				return true
			}
			if version < VersionTLS13 && candidate.flags&suiteTLS13 != 0 {
				continue
			}

			// Don't select a ciphersuite which we can't
			// support for this client.
			if candidate.flags&suiteECDHE != 0 {
				if !hs.ellipticOk {
					continue
				}
				if candidate.flags&suiteECDSA != 0 {
					if !hs.ecdsaOk {
						continue
					}
				} else if !hs.rsaSignOk {
					continue
				}
			} else if !hs.rsaDecryptOk {
				continue
			}
			if version < VersionTLS12 && candidate.flags&suiteTLS12 != 0 {
				continue
			}
			hs.suite = candidate
			return true
		}
	}
	return false
}

// suppVersArray is the backing array of ClientHelloInfo.SupportedVersions
var suppVersArray = [...]uint16{VersionTLS12, VersionTLS11, VersionTLS10, VersionSSL30}

func (hs *serverHandshakeState) clientHelloInfo() *ClientHelloInfo {
	if hs.cachedClientHelloInfo != nil {
		return hs.cachedClientHelloInfo
	}

	var supportedVersions []uint16
	if hs.clientHello.supportedVersions != nil {
		supportedVersions = hs.clientHello.supportedVersions
	} else if hs.clientHello.vers > VersionTLS12 {
		supportedVersions = suppVersArray[:]
	} else if hs.clientHello.vers >= VersionSSL30 {
		supportedVersions = suppVersArray[VersionTLS12-hs.clientHello.vers:]
	}

<<<<<<< HEAD
	signatureSchemes := make([]SignatureScheme, 0, len(hs.clientHello.signatureAndHashes))
	for _, sah := range hs.clientHello.signatureAndHashes {
		signatureSchemes = append(signatureSchemes, SignatureScheme(sah.hash)<<8+SignatureScheme(sah.signature))
	}

	var pskBinder []byte
	if len(hs.clientHello.psks) > 0 {
		pskBinder = hs.clientHello.psks[0].binder
	}

=======
>>>>>>> ff1bc546
	hs.cachedClientHelloInfo = &ClientHelloInfo{
		CipherSuites:      hs.clientHello.cipherSuites,
		ServerName:        hs.clientHello.serverName,
		SupportedCurves:   hs.clientHello.supportedCurves,
		SupportedPoints:   hs.clientHello.supportedPoints,
		SignatureSchemes:  hs.clientHello.supportedSignatureAlgorithms,
		SupportedProtos:   hs.clientHello.alpnProtocols,
		SupportedVersions: supportedVersions,
		Conn:              hs.c.conn,
		Offered0RTTData:   hs.clientHello.earlyData,
		Fingerprint:       pskBinder,
	}

	return hs.cachedClientHelloInfo
}<|MERGE_RESOLUTION|>--- conflicted
+++ resolved
@@ -909,19 +909,11 @@
 		supportedVersions = suppVersArray[VersionTLS12-hs.clientHello.vers:]
 	}
 
-<<<<<<< HEAD
-	signatureSchemes := make([]SignatureScheme, 0, len(hs.clientHello.signatureAndHashes))
-	for _, sah := range hs.clientHello.signatureAndHashes {
-		signatureSchemes = append(signatureSchemes, SignatureScheme(sah.hash)<<8+SignatureScheme(sah.signature))
-	}
-
 	var pskBinder []byte
 	if len(hs.clientHello.psks) > 0 {
 		pskBinder = hs.clientHello.psks[0].binder
 	}
 
-=======
->>>>>>> ff1bc546
 	hs.cachedClientHelloInfo = &ClientHelloInfo{
 		CipherSuites:      hs.clientHello.cipherSuites,
 		ServerName:        hs.clientHello.serverName,
