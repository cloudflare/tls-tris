--- conflicted
+++ resolved
@@ -55,8 +55,6 @@
 	SidhP751Curve448PubKeySize      = x448.SharedSecretSize + P751PubKeySize
 	SidhP751Curve448PrvKeySize      = x448.SharedSecretSize + P751PrvKeySize
 	SidhP751Curve448SharedKeySize   = x448.SharedSecretSize + P751SharedSecretSize
-<<<<<<< HEAD
-=======
 
 	P503PubKeySize                  = 378
 	P503PrvKeySize                  = 32
@@ -64,7 +62,6 @@
 	SidhP503Curve25519PubKeySize    = x25519SharedSecretSize + P503PubKeySize
 	SidhP503Curve25519PrvKeySize    = x25519SharedSecretSize + P503PrvKeySize
 	SidhP503Curve25519SharedKeySize = x25519SharedSecretSize + P503SharedSecretSize
->>>>>>> 9b27ce04
 )
 
 type keySchedule13 struct {
@@ -593,65 +590,6 @@
 	cId  CurveID
 	rand io.Reader
 }
-<<<<<<< HEAD
-
-var dhKeyAgreement = map[CurveID]struct {
-	generate func(c *dhKeyAgreementCtx) ([]byte, keyShare, error)
-	derive   func(c *dhKeyAgreementCtx, keyShare, key []byte) []byte
-}{
-	CurveP256:          {genNist, deriveNist},
-	CurveP384:          {genNist, deriveNist},
-	CurveP521:          {genNist, deriveNist},
-	X448:               {genX448, deriveX448},
-	X25519:             {genX25519, deriveX25519},
-	sidhP751:           {genSidhP751, deriveSidhP751},
-	SidhP751Curve448:   {genSidhP751x448, deriveSidhP751x448},
-	SidhP751Curve25519: {genSidhP751x25519, deriveSidhP751x25519},
-}
-
-// Ephemeral key generators and derivators
-
-func genX25519(c *dhKeyAgreementCtx) ([]byte, keyShare, error) {
-	var scalar, public [x25519SharedSecretSize]byte
-
-	if _, err := io.ReadFull(c.rand, scalar[:]); err != nil {
-		return nil, keyShare{}, err
-	}
-
-	curve25519.ScalarBaseMult(&public, &scalar)
-	return scalar[:], keyShare{group: X25519, data: public[:]}, nil
-}
-
-func deriveX25519(c *dhKeyAgreementCtx, keyShare, key []byte) []byte {
-	var theirPublic, sharedKey, scalar [x25519SharedSecretSize]byte
-
-	if len(keyShare) != x25519SharedSecretSize {
-		return nil
-	}
-
-	copy(theirPublic[:], keyShare)
-	copy(scalar[:], key)
-	curve25519.ScalarMult(&sharedKey, &scalar, &theirPublic)
-	return sharedKey[:]
-}
-
-func genX448(c *dhKeyAgreementCtx) ([]byte, keyShare, error) {
-	var scalar, public [x448.SharedSecretSize]byte
-
-	if _, err := io.ReadFull(c.rand, scalar[:]); err != nil {
-		return nil, keyShare{}, err
-	}
-
-	x448.ScalarBaseMult(&public, &scalar)
-	return scalar[:], keyShare{group: X448, data: public[:]}, nil
-}
-
-func deriveX448(c *dhKeyAgreementCtx, keyShare, key []byte) []byte {
-	var theirPublic, sharedKey, scalar [x448.SharedSecretSize]byte
-
-	if len(keyShare) != x448.SharedSecretSize {
-		return nil
-=======
 
 var dhKeyAgreement = map[CurveID]struct {
 	generate func(c *dhKeyAgreementCtx) ([]byte, keyShare, error)
@@ -724,38 +662,11 @@
 	var prvKey = sidh.NewPrivateKey(sidh.FP_751, variant)
 	if prvKey.Generate(c.rand) != nil {
 		return nil, keyShare{}, errors.New("tls: private SIDH key generation failed")
->>>>>>> 9b27ce04
 	}
 	pubKey := prvKey.GeneratePublicKey()
 	return prvKey.Export(), keyShare{group: c.cId, data: pubKey.Export()}, nil
 }
 
-<<<<<<< HEAD
-	copy(theirPublic[:], keyShare)
-	copy(scalar[:], key)
-	x448.ScalarMult(&sharedKey, &scalar, &theirPublic)
-	return sharedKey[:]
-}
-
-func genSidhP751(c *dhKeyAgreementCtx) ([]byte, keyShare, error) {
-	var variant, _ = getSidhKeyVariant(c.role)
-	var prvKey = sidh.NewPrivateKey(sidh.FP_751, variant)
-	if prvKey.Generate(c.rand) != nil {
-		return nil, keyShare{}, errors.New("tls: private SIDH key generation failed")
-	}
-	pubKey, err := sidh.GeneratePublicKey(prvKey)
-	if err != nil {
-		return nil, keyShare{}, errors.New("tls: public SIDH key generation failed")
-	}
-	return prvKey.Export(), keyShare{group: c.cId, data: pubKey.Export()}, nil
-}
-
-func deriveSidhP751(c *dhKeyAgreementCtx, keyShare, key []byte) []byte {
-	var prvVariant, pubVariant = getSidhKeyVariant(c.role)
-
-	if len(keyShare) != P751PubKeySize || len(key) != P751PrvKeySize {
-		return nil
-=======
 func genSidhP503(c *dhKeyAgreementCtx) ([]byte, keyShare, error) {
 	var variant, _ = getSidhKeyVariant(c.role)
 	var prvKey = sidh.NewPrivateKey(sidh.FP_503, variant)
@@ -852,107 +763,104 @@
 	ks = deriveX25519(c, keyShare[:x25519SharedSecretSize], key[:x25519SharedSecretSize])
 	if ks == nil {
 		return
->>>>>>> 9b27ce04
 	}
 	copy(sharedKey[:], ks)
 
-<<<<<<< HEAD
-	prvKey := sidh.NewPrivateKey(sidh.FP_751, prvVariant)
-	pubKey := sidh.NewPublicKey(sidh.FP_751, pubVariant)
-
-	if err := prvKey.Import(key); err != nil {
-		return nil
-	}
-	if err := pubKey.Import(keyShare); err != nil {
-		return nil
-	}
-
-	// Never fails
-	sharedKey, _ := sidh.DeriveSecret(prvKey, pubKey)
-	return sharedKey
-}
-
-func genSidhP751x25519(c *dhKeyAgreementCtx) (private []byte, ks keyShare, err error) {
-	var pubHybrid [SidhP751Curve25519PubKeySize]byte
-	var prvHybrid [SidhP751Curve25519PrvKeySize]byte
-
-	// Generate PQ
-	private, ks, err = genSidhP751(c)
-	if err != nil {
-		return
-	}
-	copy(pubHybrid[:], ks.data[:])
-	copy(prvHybrid[:], private)
-
-	// Generate classic
-	private, ks, err = genX25519(c)
-	if err != nil {
-		return
-	}
-	copy(pubHybrid[P751PubKeySize:], ks.data)
-	copy(prvHybrid[P751PrvKeySize:], private)
-	return prvHybrid[:], keyShare{group: SidhP751Curve25519, data: pubHybrid[:]}, nil
-}
-
-func deriveSidhP751x25519(c *dhKeyAgreementCtx, keyShare, key []byte) (ks []byte) {
-	var sharedKey [SidhP751Curve25519SharedKeySize]byte
-
 	// Key agreement for PQ
-	ks = deriveSidhP751(c, keyShare[:P751PubKeySize], key[:P751PrvKeySize])
+	ks = deriveSidhP751(c, keyShare[x25519SharedSecretSize:], key[x25519SharedSecretSize:])
 	if ks == nil {
 		return
 	}
-	copy(sharedKey[:], ks)
+	copy(sharedKey[x25519SharedSecretSize:], ks)
+	return sharedKey[:]
+}
+
+func genSidhP503x25519(c *dhKeyAgreementCtx) (private []byte, ks keyShare, err error) {
+	var pubHybrid [SidhP503Curve25519PubKeySize]byte
+	var prvHybrid [SidhP503Curve25519PrvKeySize]byte
+
+	// Generate x25519
+	private, ks, err = genX25519(c)
+	if err != nil {
+		return
+	}
+	copy(prvHybrid[:], private)
+	copy(pubHybrid[:], ks.data)
+
+	// Generate PQ
+	private, ks, err = genSidhP503(c)
+	if err != nil {
+		return
+	}
+	copy(prvHybrid[x25519SharedSecretSize:], private)
+	copy(pubHybrid[x25519SharedSecretSize:], ks.data)
+	return prvHybrid[:], keyShare{group: SidhP503Curve25519, data: pubHybrid[:]}, nil
+}
+
+func deriveSidhP503x25519(c *dhKeyAgreementCtx, keyShare, key []byte) (ks []byte) {
+	var sharedKey [SidhP503Curve25519SharedKeySize]byte
 
 	// Key agreement for classic
-	ks = deriveX25519(c, keyShare[P751PubKeySize:], key[P751PrvKeySize:])
+	ks = deriveX25519(c, keyShare[:x25519SharedSecretSize], key[:x25519SharedSecretSize])
 	if ks == nil {
 		return
 	}
-	copy(sharedKey[P751SharedSecretSize:], ks)
-
+	copy(sharedKey[:], ks)
+
+	// Key agreement for PQ
+	ks = deriveSidhP503(c, keyShare[x25519SharedSecretSize:], key[x25519SharedSecretSize:])
+	if ks == nil {
+		return
+	}
+	copy(sharedKey[x25519SharedSecretSize:], ks)
 	return sharedKey[:]
 }
 
 func genSidhP751x448(c *dhKeyAgreementCtx) (private []byte, ks keyShare, err error) {
 	var pubHybrid [SidhP751Curve448PubKeySize]byte
 	var prvHybrid [SidhP751Curve448PrvKeySize]byte
-
-	// Generate PQ
+	var prvHybridLen = SidhP751Curve448PrvKeySize
+
+	// Private key is 47 bytes long in case of A
+	prvVariant, _ := getSidhKeyVariant(c.role)
+	if prvVariant == sidh.KeyVariant_SIDH_A {
+		prvHybridLen--
+	}
+
+	// Generate X448 key pair
+	private, ks, err = genX448(c)
+	if err != nil {
+		return
+	}
+	copy(pubHybrid[:], ks.data)
+	copy(prvHybrid[:], private)
+
 	private, ks, err = genSidhP751(c)
 	if err != nil {
 		return
 	}
-	copy(pubHybrid[:], ks.data[:])
-	copy(prvHybrid[:], private)
-
-	// Generate classic
-	private, ks, err = genX448(c)
-	if err != nil {
-		return
-	}
-	copy(pubHybrid[P751PubKeySize:], ks.data)
-	copy(prvHybrid[P751PrvKeySize:], private)
-	return prvHybrid[:], keyShare{group: SidhP751Curve448, data: pubHybrid[:]}, nil
+	copy(pubHybrid[x448.SharedSecretSize:], ks.data)
+	copy(prvHybrid[x448.SharedSecretSize:], private)
+
+	return prvHybrid[:prvHybridLen], keyShare{group: SidhP751Curve448, data: pubHybrid[:]}, nil
 }
 
 func deriveSidhP751x448(c *dhKeyAgreementCtx, keyShare, key []byte) (ks []byte) {
 	var sharedKey [SidhP751Curve448SharedKeySize]byte
 
-	// Key agreement for PQ
-	ks = deriveSidhP751(c, keyShare[:P751PubKeySize], key[:P751PrvKeySize])
+	// Key agreement for classic
+	ks = deriveX448(c, keyShare[:x448.SharedSecretSize], key[:x448.SharedSecretSize])
 	if ks == nil {
 		return
 	}
 	copy(sharedKey[:], ks)
 
-	// Key agreement for classic
-	ks = deriveX448(c, keyShare[P751PubKeySize:], key[P751PrvKeySize:])
+	// Key agreement for PQ
+	ks = deriveSidhP751(c, keyShare[x448.SharedSecretSize:], key[x448.SharedSecretSize:])
 	if ks == nil {
 		return
 	}
-	copy(sharedKey[P751SharedSecretSize:], ks)
-
+	copy(sharedKey[x448.SharedSecretSize:], ks)
 	return sharedKey[:]
 }
 
@@ -964,114 +872,6 @@
 	if err != nil {
 		return nil, keyShare{}, err
 	}
-=======
-	// Key agreement for PQ
-	ks = deriveSidhP751(c, keyShare[x25519SharedSecretSize:], key[x25519SharedSecretSize:])
-	if ks == nil {
-		return
-	}
-	copy(sharedKey[x25519SharedSecretSize:], ks)
-	return sharedKey[:]
-}
-
-func genSidhP503x25519(c *dhKeyAgreementCtx) (private []byte, ks keyShare, err error) {
-	var pubHybrid [SidhP503Curve25519PubKeySize]byte
-	var prvHybrid [SidhP503Curve25519PrvKeySize]byte
-
-	// Generate x25519
-	private, ks, err = genX25519(c)
-	if err != nil {
-		return
-	}
-	copy(prvHybrid[:], private)
-	copy(pubHybrid[:], ks.data)
-
-	// Generate PQ
-	private, ks, err = genSidhP503(c)
-	if err != nil {
-		return
-	}
-	copy(prvHybrid[x25519SharedSecretSize:], private)
-	copy(pubHybrid[x25519SharedSecretSize:], ks.data)
-	return prvHybrid[:], keyShare{group: SidhP503Curve25519, data: pubHybrid[:]}, nil
-}
-
-func deriveSidhP503x25519(c *dhKeyAgreementCtx, keyShare, key []byte) (ks []byte) {
-	var sharedKey [SidhP503Curve25519SharedKeySize]byte
-
-	// Key agreement for classic
-	ks = deriveX25519(c, keyShare[:x25519SharedSecretSize], key[:x25519SharedSecretSize])
-	if ks == nil {
-		return
-	}
-	copy(sharedKey[:], ks)
-
-	// Key agreement for PQ
-	ks = deriveSidhP503(c, keyShare[x25519SharedSecretSize:], key[x25519SharedSecretSize:])
-	if ks == nil {
-		return
-	}
-	copy(sharedKey[x25519SharedSecretSize:], ks)
-	return sharedKey[:]
-}
-
-func genSidhP751x448(c *dhKeyAgreementCtx) (private []byte, ks keyShare, err error) {
-	var pubHybrid [SidhP751Curve448PubKeySize]byte
-	var prvHybrid [SidhP751Curve448PrvKeySize]byte
-	var prvHybridLen = SidhP751Curve448PrvKeySize
-
-	// Private key is 47 bytes long in case of A
-	prvVariant, _ := getSidhKeyVariant(c.role)
-	if prvVariant == sidh.KeyVariant_SIDH_A {
-		prvHybridLen--
-	}
-
-	// Generate X448 key pair
-	private, ks, err = genX448(c)
-	if err != nil {
-		return
-	}
-	copy(pubHybrid[:], ks.data)
-	copy(prvHybrid[:], private)
-
-	private, ks, err = genSidhP751(c)
-	if err != nil {
-		return
-	}
-	copy(pubHybrid[x448.SharedSecretSize:], ks.data)
-	copy(prvHybrid[x448.SharedSecretSize:], private)
-
-	return prvHybrid[:prvHybridLen], keyShare{group: SidhP751Curve448, data: pubHybrid[:]}, nil
-}
-
-func deriveSidhP751x448(c *dhKeyAgreementCtx, keyShare, key []byte) (ks []byte) {
-	var sharedKey [SidhP751Curve448SharedKeySize]byte
-
-	// Key agreement for classic
-	ks = deriveX448(c, keyShare[:x448.SharedSecretSize], key[:x448.SharedSecretSize])
-	if ks == nil {
-		return
-	}
-	copy(sharedKey[:], ks)
-
-	// Key agreement for PQ
-	ks = deriveSidhP751(c, keyShare[x448.SharedSecretSize:], key[x448.SharedSecretSize:])
-	if ks == nil {
-		return
-	}
-	copy(sharedKey[x448.SharedSecretSize:], ks)
-	return sharedKey[:]
-}
-
-func genNist(c *dhKeyAgreementCtx) (private []byte, ks keyShare, err error) {
-	ks.group = c.cId
-	// never fails
-	curve, _ := curveForCurveID(ks.group)
-	private, x, y, err := elliptic.GenerateKey(curve, c.rand)
-	if err != nil {
-		return nil, keyShare{}, err
-	}
->>>>>>> 9b27ce04
 	ks.data = elliptic.Marshal(curve, x, y)
 	return
 }
